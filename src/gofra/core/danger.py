--- conflicted
+++ resolved
@@ -27,12 +27,9 @@
     DO = auto()
     ELSE = auto()
     END = auto()
-<<<<<<< HEAD
     # Other.
     MEMORY = auto()
     VARIABLE = auto()
-=======
->>>>>>> a69529c8
     DEFINE = auto()
 
 
@@ -117,10 +114,7 @@
     ELSE = auto()
     END = auto()
     DEFINE = auto()
-<<<<<<< HEAD
     MEMORY = auto()
-=======
->>>>>>> a69529c8
 
 
 # Types.
@@ -134,7 +128,6 @@
 TYPE_INTEGER = int
 TYPE_POINTER = int
 
-<<<<<<< HEAD
 # Memory.
 MEMORY_MEMORIES_SIZE = 1024
 MEMORY_VARIABLES_SIZE = 1024
@@ -144,9 +137,6 @@
 VARIABLE_SIZE = 4
 
 # Memory layout: [user, memories, variables].
-=======
-MEMORY_BYTEARRAY_SIZE = 1000  # May be overwritten from directive #MEM_BUF_BYTE_SIZE={Size}!
->>>>>>> a69529c8
 MEMORY_BYTEARRAY_NULL_POINTER = 0
 MEMORY_MEMORIES_POINTER = MEMORY_BYTEARRAY_NULL_POINTER + MEMORY_BYTEARRAY_SIZE
 MEMORY_VARIABLES_POINTER = MEMORY_MEMORIES_POINTER + MEMORY_MEMORIES_SIZE
@@ -301,24 +291,16 @@
 }
 
 # Keyword names / types.
-<<<<<<< HEAD
 assert len(Keyword) == 8, "Please update KEYWORD_NAMES_TO_TYPE after adding new Keyword!"
-=======
-assert len(Keyword) == 6, "Please update KEYWORD_NAMES_TO_TYPE after adding new Keyword!"
->>>>>>> a69529c8
 KEYWORD_NAMES_TO_TYPE: Dict[str, Keyword] = {
     "if": Keyword.IF,
     "else": Keyword.ELSE,
     "while": Keyword.WHILE,
     "do": Keyword.DO,
     "end": Keyword.END,
-<<<<<<< HEAD
     "define": Keyword.DEFINE,
     "memory": Keyword.MEMORY,
     "var": Keyword.VARIABLE
-=======
-    "define": Keyword.DEFINE
->>>>>>> a69529c8
 }
 KEYWORD_TYPES_TO_NAME: Dict[Keyword, str] = {
     value: key for key, value in KEYWORD_NAMES_TO_TYPE.items()
